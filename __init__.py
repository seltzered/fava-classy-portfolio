--- conflicted
+++ resolved
@@ -3,11 +3,8 @@
 """
 import re
 import datetime
-<<<<<<< HEAD
-=======
 import traceback
 import sys
->>>>>>> 5732cac5
 
 from beancount.core.data import iter_entry_dates, Open, Commodity
 from beancount.core.number import ZERO, D, Decimal
@@ -24,13 +21,10 @@
 from fava.application import app
 
 
-<<<<<<< HEAD
-=======
 class AccountsDict(dict):
     pass
 
 
->>>>>>> 5732cac5
 class DecimalPercent(Decimal):
     pass
 
@@ -152,47 +146,6 @@
         selected_nodes = [tree[x] for x in selected_accounts]
         portfolio_data = self._portfolio_data(selected_nodes, date)
         return (title, subtitle, portfolio_data)
-
-    def _asset_info(self, node):
-        """
-        Additional info on an asset (price, gain/loss)
-        """
-        account_cost = (node.balance.reduce(convert.get_cost))[
-            self.operating_currency]
-        account_balance_market_value_node = node.balance.reduce(
-            get_market_value,
-            g.ledger.price_map,
-            datetime.date.today())
-        account_balance_market_value = account_balance_market_value_node[
-            self.operating_currency]
-
-        # Calculate unrealized gain/loss
-        # (follow beancount convention that negative values are income)
-        account_income_gain_loss_unrealized = \
-            account_cost - account_balance_market_value
-
-        # Calculate unrealized gain/loss (percentage)
-        account_gain_loss_unrealized_percentage = (
-            (account_income_gain_loss_unrealized * D(-1.0)) /
-            account_cost) * D(100.0)
-
-        return account_balance_market_value, \
-            account_income_gain_loss_unrealized, \
-            account_gain_loss_unrealized_percentage
-
-    def _account_latest_price(self, node):
-        # Get latest price date
-        quote_price = list(node.balance.keys())[0]
-        if(quote_price[1] is None):
-            latest_price = None
-        else:
-            base = quote_price[0]
-            currency = quote_price[1][1]
-            latest_price = prices.get_latest_price(
-                g.ledger.price_map,
-                (currency, base)
-            )
-        return latest_price
 
     def _asset_info(self, node):
         """
