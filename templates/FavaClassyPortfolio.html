<style>
<<<<<<< HEAD
td[data-is-percentage] {
  font-weight: bold;
=======

table[data-classy-portfolio] {
}

td[data-is-percentage] {
  font-weight: bold;
  max-width: 75px;
>>>>>>> 5732cac5
}

td[data-is-gain=True] {
  color: green;
}

td[data-is-gain=False] {
  color: red;
}
<<<<<<< HEAD
=======

th[data-is-percentage] {
  max-width: 75px;
  text-overflow: ellipsis;
}

th[data-string] {
  max-width: 90px;
  text-overflow: ellipsis;
}

td[data-string] {
  max-width: 90px;
  word-wrap: break-word;
  display: table-cell;
  overflow: hidden;
  text-overflow: clip;
}

td[data-account-string] {
  max-width: 159px;
  word-wrap: break-word;
  overflow-x: scroll;
  display: block;
}

h3[data-portfolio-title] {
  display: inline-block
}

span[data-portfolio-subtitle] {
  color: grey
}
>>>>>>> 5732cac5
</style>

{% set sort_type = {
    "<class 'decimal.Decimal'>": 'num',
    "<class 'cdecimal.Decimal'>": 'num',
    "<class 'int'>": 'num',
} %}

{% macro ptheader(value, type_) %}
{% set type = type_|string %}
{% set name = value|replace("_","<br/>") %}
{% autoescape false %}
{% if type == "<class 'str'>" %}
<th data-string data-sort="{{ sort_type[type|string] or "string" }}">
  <{{ name }}
</th>
{% elif type == "<class 'fava_classy_portfolio.DecimalPercent'>" %}
<th data-is-percentage data-sort="{{ sort_type[type|string] or "string" }}">
  {{ name }}
</th>
{% elif type == "<class 'fava_classy_portfolio.DecimalPercentGainLoss'>" %}
<th data-is-percentage data-sort="{{ sort_type[type|string] or "string" }}">
  {{ name }}
</th>
{% else %}
<th data-sort="{{ sort_type[type|string] or "string" }}">
  {{ name }}
</th>
{% endif %}
{% endautoescape %}
{% endmacro %}

{% macro ptcell(name, value, type_, rowspan=1) %}
{% set type = type_|string %}
{% if type == "<class 'beancount.core.inventory.Inventory'>" %}
<td class="num" rowspan="{{rowspan}}">
  {% for position in value|sort(attribute='units.currency') %}
  {{ position.units|format_amount }}<br>
  {% endfor %}
</td>
{% elif type == "<class 'str'>" %}
<td data-string rowspan="{{rowspan}}">{{ value }}</td>
{% elif type == "account_name" %}
{# NOTE: rowspan expected to be 1 for account names
         for proper layout #}
<td data-account-string rowspan="{{rowspan}}"><a href="{{ url_for('account', name=value, time=time_filter) }}">{{ value }}</a></td>
{% elif type == "<class 'decimal.Decimal'>" or type == "<class 'cdecimal.Decimal'>" %}
<td class="num" data-sort-value="{{ value or 0 }}" rowspan="{{rowspan}}">{{ value|format_currency }}</td>
{% elif type == "<class 'beancount.core.amount.Amount'>" %}
<td class="num" data-sort-value="{{ value.number or 0 }}" rowspan="{{rowspan}}">{{ value|format_amount }}</td>
{% elif type == "<class 'fava_classy_portfolio.DecimalPercent'>" %}
  <td class="num" data-is-percentage data-sort-value="{{ value or 0 }}" rowspan="{{rowspan}}">
  {% if value %}
  {{ ((value|format_currency) + '%')}}
  {% endif %}
  </td>
{% elif type == "<class 'fava_classy_portfolio.DecimalIncomeGainLoss'>" %}
<td class="num" data-is-gain="{{ (value or 0) <= 0.0 }}" data-sort-value="{{ value or 0 }}" rowspan="{{rowspan}}">{{ value|format_currency }}</td>
{% elif type == "<class 'fava_classy_portfolio.DecimalPercentGainLoss'>" %}
  <td class="num" data-is-percentage data-is-gain="{{ (value or 0) > 0.0 }}" data-sort-value="{{ value or 0 }}" rowspan="{{rowspan}}">
  {% if value %}
  {{ ((value|format_currency) + '%')}}
  {% endif %}
  </td>
{% elif type == "<class 'bool'>" %}
<td rowspan="{{rowspan}}">{{ value|upper }}</td>
{% elif type == "<class 'int'>" %}
<td class="num" rowspan="{{rowspan}}">{{ value }}</td>
{% elif type == "<class 'set'>" %}
<td rowspan="{{rowspan}}">{{ value|join(',') }}</td>
{% elif type == "<class 'datetime.date'>" %}
<td rowspan="{{rowspan}}">{{ value or '' }}</td>
{% elif type == "<class 'beancount.core.position.Position'>" %}
<td class="num" rowspan="{{rowspan}}">{{ value.units|format_amount }}</td>
{% else %}
<td class="query-error" title="Type {{ type|string }} not recognized" rowspan="{{rowspan}}">{{ value }}</td>
{% endif %}
{% endmacro %}

{% macro portfoliotable_iter(types, data, isStart, dictType, filter_empty=None) %}

    {% if isStart == True %}
      <tr>
      {% for colname, coltype in types %}
        {% set colcount = loop %}
        {% if coltype == "<class 'dict'>" %}
          {# recurse, provide dict with types after dict #}
          {{ portfoliotable_iter( types[(colcount.index0 + 1):], data[colname], False, coltype ) }}
          {% break %}
        {% elif coltype == "<class 'fava_classy_portfolio.AccountsDict'>" %}
          {# recurse, provide dict with types after dict #}
          {{ portfoliotable_iter( types[(colcount.index0 + 1):], data[colname], False, coltype ) }}
          {% break %}
        {% else %}
          {# Just print the cell, generally don't expect this case #}
          {{ ptcell(colname, data[colname][0], coltype, data[colname][1]["rowspan"]) }}
        {% endif %}
      {% endfor %}
     </tr>

    {% else %} 
      {# assume already in a row, have keys #}
      {% for key, value in data.items() %}
        {% set rowcount = loop %}
        {% if rowcount.index0 != 0 %}
          <tr>
        {% endif %}
        {# print td cell key #}
        {% if dictType == "<class 'dict'>" %}
          {{ ptcell("key", key, "<class 'str'>", value[1]["rowspan"])}}
        {% elif dictType == "<class 'fava_classy_portfolio.AccountsDict'>" %}
          {{ ptcell("key", key, "account_name", value[1]["rowspan"])}}          
        {% endif %}
        {% set data_inner = value[0] %}
        {% for colname, coltype in types %}
          {% set colcount = loop %}
          {% if coltype == "<class 'dict'>" %}
            {{ portfoliotable_iter( types[(colcount.index0 + 1):], data_inner[colname], False, coltype ) }}
            {% break %}
          {% elif coltype == "<class 'fava_classy_portfolio.AccountsDict'>" %}
            {{ portfoliotable_iter( types[(colcount.index0 + 1):], data_inner[colname], False, coltype ) }}
            {% break %}
          {% else %}
            {{ ptcell(colname, data_inner[colname][0], coltype, data_inner[colname][1]["rowspan"]) }}
          {% endif %}
        {% endfor %}
        {% if rowcount.index0 != 0 %}
        </tr>
        {% endif %}
        {# {% set rowcount = rowcount + 1 %} #}
      {% endfor %}
    {% endif %}
      {# {% set colcount.index = colcount.index + 1 %} #}

    
{% endmacro %}


{# portfoliotable takes in a tree-like breakdown of data

  types - array of tuples of key name and type. 
          ordering dictates column order.
          A type of dict signals that data in subsequent columns
          will be kept within the dictionary's value.

  data -  dictionary of data with key names and values
          with rowspan information.
#}
{% macro portfoliotable(data, types, filter_empty=None) %}
{% if types %}
<table data-classy-portfolio>
  <thead>
    <tr>
      {% for name, type in types %}
<<<<<<< HEAD
      {% autoescape false %}
      <th data-sort="{{ sort_type[type|string] or "string" }}">{{ name|replace("_","<br/>") }}</th>
      {% endautoescape %}
=======
        {{ptheader(name, type)}}
>>>>>>> 5732cac5
      {% endfor %}
    </tr>
  </thead>
  <tbody>
{#     TYPES
   <br />
   {{types|pprint}}
   <br />
    DATA
   <br />    
   {{data|pprint}}
 #}    
 {{ portfoliotable_iter(types, data, True) }}

  </tbody>
</table>
{% endif %}
{% endmacro %}


<h2>Classy Portfolio</h2>
<br />
{% for portfolio in extension.portfolio_accounts(None, None) %}
    <h3 data-portfolio-title>{{portfolio[0]}}</h3>
    <span data-portfolio-subtitle>{{portfolio[1]}}</span>
    {{ portfoliotable(*portfolio[2]) }}
    <br />
{% endfor %}

<|MERGE_RESOLUTION|>--- conflicted
+++ resolved
@@ -1,8 +1,4 @@
 <style>
-<<<<<<< HEAD
-td[data-is-percentage] {
-  font-weight: bold;
-=======
 
 table[data-classy-portfolio] {
 }
@@ -10,7 +6,6 @@
 td[data-is-percentage] {
   font-weight: bold;
   max-width: 75px;
->>>>>>> 5732cac5
 }
 
 td[data-is-gain=True] {
@@ -20,8 +15,6 @@
 td[data-is-gain=False] {
   color: red;
 }
-<<<<<<< HEAD
-=======
 
 th[data-is-percentage] {
   max-width: 75px;
@@ -55,7 +48,6 @@
 span[data-portfolio-subtitle] {
   color: grey
 }
->>>>>>> 5732cac5
 </style>
 
 {% set sort_type = {
@@ -210,13 +202,7 @@
   <thead>
     <tr>
       {% for name, type in types %}
-<<<<<<< HEAD
-      {% autoescape false %}
-      <th data-sort="{{ sort_type[type|string] or "string" }}">{{ name|replace("_","<br/>") }}</th>
-      {% endautoescape %}
-=======
         {{ptheader(name, type)}}
->>>>>>> 5732cac5
       {% endfor %}
     </tr>
   </thead>
